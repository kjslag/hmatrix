--- conflicted
+++ resolved
@@ -16,11 +16,7 @@
 
 import Foreign.Marshal.Array(copyArray)
 import Foreign.Ptr(Ptr, FunPtr)
-<<<<<<< HEAD
-import Foreign.C.Types(CInt(..))
-=======
 import Foreign.C.Types
->>>>>>> ea4da824
 import System.IO.Unsafe(unsafePerformIO)
 
 iv :: (Vector Double -> Double) -> (CInt -> Ptr Double -> Double)

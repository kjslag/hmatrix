--- conflicted
+++ resolved
@@ -568,20 +568,19 @@
 
 geps delta = head [ k | (k,g) <- epslist, g<delta]
 
-<<<<<<< HEAD
+
 {- | Matrix exponential. It uses a direct translation of Algorithm 11.3.1 in Golub & Van Loan,
      based on a scaled Pade approximation.
 -}
 expm :: Field t => Matrix t -> Matrix t
-expm m = iterate msq f !! j
-=======
+expm = expGolub
+
 expGolub :: ( Fractional t, Element t, Field t
             , Normed Matrix t
             , RealFrac (RealOf t)
             , Floating (RealOf t)
             ) => Matrix t -> Matrix t
 expGolub m = iterate msq f !! j
->>>>>>> ea4da824
     where j = max 0 $ floor $ logBase 2 $ pnorm Infinity m
           a = m */ fromIntegral ((2::Int)^j)
           q = geps eps -- 7 steps
